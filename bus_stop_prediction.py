import os
from io import StringIO
import pandas as pd
import requests
<<<<<<< HEAD
from capymoa.regressor import AdaptiveRandomForestRegressor
=======
from capymoa.regressor import FIMTDD
>>>>>>> f596447f
from capymoa.stream import NumpyStream
from capymoa.evaluation import prequential_evaluation


DATA_URL = "https://huggingface.co/datasets/labiaufba/SSA_StopBusTimeSeries_5/raw/main/loader_03-05_2024.csv"


def load_dataset(path: str | None = None, url: str = DATA_URL) -> pd.DataFrame:
    """Load the CSV dataset from a local path or download it from HuggingFace."""
    if path and os.path.exists(path):
        df = pd.read_csv(path)
    else:
        resp = requests.get(url)
        if resp.status_code != 200:
            raise RuntimeError(f"Failed to download dataset: {resp.status_code}")
        df = pd.read_csv(StringIO(resp.text))
    df.rename(columns={df.columns[0]: "timestamp"}, inplace=True)
    df["timestamp"] = pd.to_datetime(df["timestamp"])
    return df


def preprocess_stop_data(df: pd.DataFrame, stop_name: str, stop_id: int) -> pd.DataFrame:
    """Add time features and cleanup the dataframe for a single stop."""
    df_stop = df[["timestamp", stop_name]].dropna().rename(columns={stop_name: "actual"})
    df_stop["hour"] = df_stop["timestamp"].dt.hour
    df_stop["minute"] = df_stop["timestamp"].dt.minute
    df_stop["day"] = (df_stop["timestamp"] - df_stop["timestamp"].min()).dt.days
    df_stop["day_of_week"] = df_stop["timestamp"].dt.dayofweek
    df_stop["stop_id"] = stop_id
    # Store only the time-of-day string to remove the date component
    df_stop["timestamp"] = df_stop["timestamp"].dt.strftime("%H:%M:%S")
    return df_stop


def run_prediction_per_stop(df_stop: pd.DataFrame, stop_id: int) -> pd.DataFrame:
<<<<<<< HEAD
    """Train an Adaptive Random Forest model using CapyMOA and predict passenger counts."""
=======
    """Train a FIMTDD model using CapyMOA and predict passenger counts."""
>>>>>>> f596447f
    features = ["hour", "minute", "day", "day_of_week", "stop_id"]

    X = df_stop[features].to_numpy()
    y = df_stop["actual"].to_numpy()

    stream = NumpyStream(X, y, target_type="numeric")
<<<<<<< HEAD
    learner = AdaptiveRandomForestRegressor(stream.get_schema(), ensemble_size=10, random_seed=42)
=======
    learner = FIMTDD(stream.get_schema(), random_seed=42)
>>>>>>> f596447f

    results = prequential_evaluation(
        stream,
        learner,
        max_instances=len(X),
        store_predictions=True,
        store_y=True,
        restart_stream=False,
    )

    preds = pd.Series(results.predictions())
    rounded_pred = preds.round().astype(int)

    result_df = pd.DataFrame(
        {
            "timestamp": df_stop["timestamp"].values,
            "actual": results.ground_truth_y(),
            "predicted": rounded_pred,
            "error": (results.ground_truth_y() - rounded_pred).abs(),
        }
    )

    mae = results.cumulative.mae()
    print(f"    MAE for stop {stop_id}: {mae:.3f}")
    return result_df


def main() -> None:
    print("🚍 Starting bus stop prediction pipeline")
    dataset_path = os.environ.get("BUS_DATASET_PATH")
    df = load_dataset(dataset_path)
    stop_ids = df.columns[1:]

    for stop_name in stop_ids:
        stop_num = stop_ids.get_loc(stop_name)
        print(f"🔁 Processing stop: {stop_name} (ID: {stop_num})")
        df_stop = preprocess_stop_data(df, stop_name, stop_num)
        df_pred = run_prediction_per_stop(df_stop, stop_num)
        file_path = f"predictions_stop_{stop_num}.csv"
        df_pred.to_csv(file_path, index=False)
        print(f"✅ Saved {file_path}")


if __name__ == "__main__":
    main()<|MERGE_RESOLUTION|>--- conflicted
+++ resolved
@@ -2,11 +2,11 @@
 from io import StringIO
 import pandas as pd
 import requests
-<<<<<<< HEAD
+
 from capymoa.regressor import AdaptiveRandomForestRegressor
-=======
+
 from capymoa.regressor import FIMTDD
->>>>>>> f596447f
+
 from capymoa.stream import NumpyStream
 from capymoa.evaluation import prequential_evaluation
 
@@ -42,22 +42,16 @@
 
 
 def run_prediction_per_stop(df_stop: pd.DataFrame, stop_id: int) -> pd.DataFrame:
-<<<<<<< HEAD
-    """Train an Adaptive Random Forest model using CapyMOA and predict passenger counts."""
-=======
-    """Train a FIMTDD model using CapyMOA and predict passenger counts."""
->>>>>>> f596447f
+
     features = ["hour", "minute", "day", "day_of_week", "stop_id"]
 
     X = df_stop[features].to_numpy()
     y = df_stop["actual"].to_numpy()
 
     stream = NumpyStream(X, y, target_type="numeric")
-<<<<<<< HEAD
-    learner = AdaptiveRandomForestRegressor(stream.get_schema(), ensemble_size=10, random_seed=42)
-=======
+<
     learner = FIMTDD(stream.get_schema(), random_seed=42)
->>>>>>> f596447f
+
 
     results = prequential_evaluation(
         stream,
