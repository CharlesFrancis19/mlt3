# Bus Stop Prediction

<<<<<<< HEAD
Run `python bus_stop_prediction.py` to generate prediction CSV files for each stop.
Predicted passenger counts are rounded to whole numbers for easier interpretation.
=======
Run `python bus_stop_prediction.py` to generate prediction CSV files for each stop.
>>>>>>> ac6dc8d7
<|MERGE_RESOLUTION|>--- conflicted
+++ resolved
@@ -1,8 +1,5 @@
 # Bus Stop Prediction
 
-<<<<<<< HEAD
 Run `python bus_stop_prediction.py` to generate prediction CSV files for each stop.
+
 Predicted passenger counts are rounded to whole numbers for easier interpretation.
-=======
-Run `python bus_stop_prediction.py` to generate prediction CSV files for each stop.
->>>>>>> ac6dc8d7
