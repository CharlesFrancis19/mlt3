--- conflicted
+++ resolved
@@ -2,11 +2,9 @@
 
 Run `python bus_stop_prediction.py` to train a model and generate prediction CSV files for each stop.
 
-<<<<<<< HEAD
+
 The script uses `capymoa`'s `AdaptiveRandomForestRegressor` to fit a model for each
-=======
-The script uses `capymoa`'s `FIMTDD` streaming regressor to fit a model for each
->>>>>>> f596447f
+
 bus stop. You can provide a local dataset by setting the `BUS_DATASET_PATH`
 environment variable. If not provided, the dataset is downloaded from
 HuggingFace.
